# -*- coding: utf-8 -*-
from neo4jrestclient.client import GraphDatabase, Node
import urllib
import re
import json

def list_to_uri_piece(lst):
    """
    Encode a list in a format suitable for a URI, by representing it in a
    form of JSON.
    """
    json_str = json.dumps(lst, ensure_ascii=False)
    json_unicode = json_str.decode('utf-8')
    return json_unicode.replace(u' ', u'')

def uri_piece_to_list(uri):
    """
    Undo the effect of `list_to_uri_piece` by decoding the string from
    JSON.
    """
    return json.loads(uri)

LUCENE_UNSAFE = re.compile(r'([-+&|!(){}\[\]^"~*?\\: ])')
def lucene_escape(text):
    """
    URIs are searchable with Lucene. This might be awesome, but it means
    that when looking them up, we have to escape out special characters by
    prepending a backslash to them.

    This should only be done inside a neo4j index.query().
    """
    # The first two backslashes are understood by the expression as a
    # literal backslash. The final \1 refers to what the expression matched.
    #
    # Fun fact: if Python didn't have raw strings, the replacement string
    # would have to be '\\\\\\1'.
    return LUCENE_UNSAFE.sub(r'\\\1', text)

def normalize_uri(uri):
    """
    Ensure that a URI is in Unicode, strip whitespace that may have crept
    in, and change spaces to underscores, creating URIs that will be
    friendlier to work with later.

    We don't worry about URL-quoting here; the client framework takes
    care of that for us.
    """
    if isinstance(uri, str):
        uri = uri.decode('utf-8')
    return uri.strip().replace(u' ', u'_')

class ConceptNetGraph(object):

    def __init__(self, url):
        """
        Create a ConceptNetGraph object, backed by a Neo4j databases at the
        given URL.
        """

        self.graph = GraphDatabase(url)
        self._node_index = self.graph.nodes.indexes['node_auto_index']
        self._edge_index = self.graph.relationships.indexes['relationship_auto_index']

    def _create_node(self, uri, properties = {}):
        """
        creates generic node object,
        parses uri, takes out args, identifies type of node and runs relevant method
        
        args:
        uri -- identifier of intended node, used in index
        properties -- (optional) properties for assertions (see assertions)
        """
        # Apply normalization to the URI here. All downstream functions can
        # assume it's normalized.

        uri = normalize_uri(uri)

        if uri.count('/') < 2:
            raise ValueError("""
            The URI %r is too short. You can't create the root or
            a type with this method.
            """ % uri) 
        
        _, type, rest = uri.split('/', 2)
        method = getattr(self, '_create_%s_node' % type)
        if method is None:
            raise ValueError("I don't know how to create type %r" % type)
        return method(uri, rest, properties)

    def _create_edge(self, type, source, target, properties = {}):
        """
        Create an edge and ensure that it is indexed by its nodes.
        """

        source = self._any_to_node(source)
        target = self._any_to_node(target)
        edge = source.relationships.create(type, target, **props)
        edge['nodes'] = '%d-%d' % (source.id, target.id)
        return edge

    def _create_assertion_from_components(self, uri, relation, args, properties):
        """
        A helper function used in creating assertions. Given that the
        relation and args have been found or created as nodes, use them to
        create the assertion.
        """

        assertion = self.graph.node(
            type='assertion',
            uri=uri,
            **properties
        )
        self._create_edge("relation", assertion, relation)
        for i in xrange(len(args)):
            self._create_edge("arg", assertion, args[i], {'position': i+1})
        return assertion

    def _create_assertion_node(self, uri, rest, properties):
        """
        creates assertion node,
        uses rest as to get relevant component uris and pull up the relevant nodes
        assigns relationships
        creates properties
        returns assertion with parameters

        args:
        uri -- identifier of intended node, used in index
        rest -- relevant parts of uri needed as parameters
        properties -- properties for assertions
        """
<<<<<<< HEAD

        rest = '/' + rest
        _,rel_uri,args_uris = rest.split('/_',2)
        arg_uris = args_uris.split('/_')
=======
        uri_parts = uri_piece_to_list(rest)
        rel_uri = uri_parts[0]
        arg_uris = uri_parts[1:]
>>>>>>> a41e5669
        args = []
        rel = self.get_or_create_node(rel_uri)
        for arg_uri in arg_uris:
            args.append(self.get_or_create_node(arg_uri))
        assertion = self._create_assertion_from_components(uri, rel, args,
                                                           properties)

        # Set a property to keep track of whether this assertion is normalized.
        # An unnormalized ("raw") assertion has a Frame in its relation slot.
        
        if rel['type'] == 'frame':
            assertion['normalized'] = False
        else:
            assertion['normalized'] = True
        return assertion

    def _create_concept_node(self, uri, rest, properties):
        """
        creates concept node,
        parses rest argument for language and name
        returns node with concept parameters

        args:
        uri -- identifier of intended node, used in index
        rest -- relevant parts of uri needed as parameters
        properties -- (optional) properties for assertions (see assertions)
        """

        language, name = rest.split('/')
        return self.graph.node(
            type='concept',
            language=language,
            name=name,
            uri=uri,
            **properties
        )

    def _create_frame_node(self, uri, rest, properties):
        """
        creates frame node,
        assigns name property
        returns frame (node)

        args:
        uri -- identifier of intended node, used in index
        rest -- relevant parts of uri needed as parameters
        properties -- properties for assertions (see _create_assertion_node function)
        """

        language, name = rest.split('/')
        return self.graph.node(
            type='frame',
            name=name,
            language=language,
            uri=uri,
            **properties
        )

    def _create_relation_node(self, uri, rest, properties):
        """
        creates relation node,                                  
        uses rest as relation name
        returns node with relation parameters

        args: 
        uri -- identifier of intended node, used in index
        rest -- relevant parts of uri needed as parameters
        properties -- (optional) properties, mainly for assertions (see assertions)        
        """

        name = rest
        return self.graph.node(
            type='relation',
            name=name,
            uri=uri,
            **properties
        )
    
    def _create_source_node(self, uri, rest, properties):
        """
        creates source node,
        used rest as name
        returns node with relation paramaters

        args:
        uri -- identifier of intended node, used in index
        rest -- relevant parts or uri needed in parameters
        properties -- (optional) properties for assertion (see assertions)
        """

        name = rest.split('/')[-1]
        return self.graph.node(
            type='source',
            name=name,
            uri=uri,
            **properties
        )

    def make_assertion_uri(self, relation_uri, arg_uri_list):
        """creates assertion uri out of component uris"""
<<<<<<< HEAD
        return normalize_uri('/assertion/_' + relation_uri + '/_' + '/_'.join(arg_uri_list))
=======
        return '/assertion/' + list_to_uri_piece([relation_uri] + arg_uri_list)

    def make_list_uri(self, type, args):
        """Creates any list-based uri out of component uris"""
        arglist = list_to_uri_piece(args)
        return '/%s/%s' % (type, arglist)
>>>>>>> a41e5669

    def get_node(self, uri):
        """
        searches for node in main index,
        returns either single Node, None or Error (for multiple results)
        """

        uri = normalize_uri(uri)
        results = self._node_index.query('uri', lucene_escape(uri))
        if len(results) == 1:
            return results[0]
        elif len(results) == 0:
            return None
        else:
            assert False, "Got multiple results for URI %r" % uri

    def find_nodes(self, pattern):
        """
        Search for all nodes whose URIs match a given wildcard pattern,
        using Lucene's wildcard syntax. Returns an iterator of the results.

        See this document for Lucene's syntax:
        http://lucene.apache.org/java/2_0_0/queryparsersyntax.html
        """
        return self._node_index.query('uri', pattern)

    def get_edge(self, type, source, target):
        """
        Get an existing edge between two nodes with the specified type, or None
        if it doesn't exist.
        """
        edges = self.get_edges(source, target)
        for edge in edges:
            if edge.type == type:
                return edge
        return None

    def get_edges(self, source, target):
        """
        Get edges between `source` and `target`, specified as IDs or nodes.
        """
        source = self._any_to_id(source)
        target = self._any_to_id(target)
        return self._edge_index.query('nodes', '%d-%d' % (source, target))

    def _any_to_id(self, obj):
        if isinstance(obj, Node):
            return obj.id
        elif isinstance(obj, basestring):
            node = self.get_node(obj)
            if node is None:
                raise ValueError("Could not find node %r" % obj)
            return node.id
        elif isinstance(obj, int):
            return obj
        else:
            raise TypeError

    def _any_to_node(self, obj):
        if isinstance(obj, Node):
            return obj
        elif isinstance(obj, basestring):
            node = self.get_node(obj)
            if node is None:
                raise ValueError("Could not find node %r" % obj)
            return node
        elif isinstance(obj, int):
            return self.get_node_by_id(obj)
        else:
            raise TypeError

    def _any_to_uri(self, obj):
        if isinstance(obj, Node):
            return obj['uri']
        elif isinstance(obj, basestring):
            return obj
        elif isinstance(obj, int):
            return self.get_node_by_id(obj)['uri']
        else:
            raise TypeError

    def get_node_by_id(self, id):
        """
        Get a node by its ID in the database.
        """

        return self.graph.nodes[id]

    def get_or_create_node(self, uri, properties = {}):
        """
        tries to find node (by uri), or creates node if it doesn't exist

        args:
        uri -- uri for node in question
        properties -- optional properties for assertion       
        """

        return self.get_node(uri) or self._create_node(uri, properties)

    def get_or_create_edge(self, type, source, target, properties = {}):
        """
        Get an edge of the specified `type` between `source` and `target`.
        If it doesn't exist, create it with the given properties.
        """

        return (self.get_edge(type, source, target) or
                self._create_edge(type, source, target, properties))

    def get_or_create_assertion(self, relation, args, properties = {}):
        """
        finds or creates assertion using the components of the assertion:
        args, relation etc.
        can take either uri or node, gets one using the other
        convenience function.

        args:
        relation -- relation node in desired assertion
        args -- argument nodes desired in assertion
        properties -- properties for assertion
        """

        uri = self.make_assertion_uri(self._any_to_uri(relation),[self._any_to_uri(arg) for arg in args])
        return (self.get_node(uri) or 
        self._create_assertion_from_components(uri, _any_to_node(relation), [self._any_to_node(arg) for arg in args], properties))

    def get_or_create_concept(self, language, name):
        """
        finds or creates concept using the properties of the concept:
        language and name. convenience function.

        args:
        language -- language code ie. 'en'
        name -- name of concept ie. 'dog','fish' etc
        """

        uri = "/concept/%s/%s" % (language, name)
        return self.get_node(uri) or self._create_node(uri,{})

    def get_or_create_conjunction(self, conjuncts):
        """
        finds or creates a conjunction between nodes
        takes in conjunct arguments and returns conjuntion node
        """
        conjuncts = [self._any_to_node(c) for c in conjuncts]
        uris = [c['uri'] for c in conjuncts]
        uris.sort()
        uri = u"/conjunction/" + list_to_uri_piece(uris)
        node = self.get_node(uri)

        # Do we want to use the _create_node machinery? It doesn't quite fit.
        if node is None:
            node = self.graph.node(
                type='conjunction',
                uri=uri
            )
            for conjunct in conjuncts:
                self.get_or_create_edge('conjunct', conjunct, node)
        return node
    
    def get_or_create_frame(self, name):
        """
        finds of creates frame using name of frame. convenience function.

        args:
        name -- name of frame, ie. "$1 is used for $2"
        """

        uri = "/frame/%s" % name
        return self.get_node(uri) or self._create_node(uri,{})

    def get_or_create_relation(self, name):
        """
        finds or creates relation using the name of the relation.
        convenience function.

        args:
        name -- name of relation ie. 'IsA'
        """

        uri = "/concept/%s" % name
        return self.get_node(uri) or self._create_node(uri, {})

    def get_or_create_source(self, source_list):
        """
        finds or creates source using a list of the source uri components.
        convenience function.

        args:
        source_list -- list of source components ex. for '/source/contributor/omcs/bedume'
        source_list would be ['contributor','omcs','bedume']
        """

        uri = self.normalize_uri("source/" + "/".join(source_list))
        return self.get_node(uri) or self._create_node(uri, {})

    def get_args(self, assertion):
        """
        Given an assertion, get its arguments as a list.
    
        Arguments are represented in the graph as edges of type 'argument', with a property
        called 'position' that will generally either be 1 or 2. (People find 1-indexing
        intuitive in this kind of situation.)
        """
        assertion = self._any_to_node(assertion)
        edges = assertion.relationships.outgoing(types=['arg'])[:]
        edges.sort(key = lambda edge: edge['position'])
        return [edge.end for edge in edges]

    def justify(self, source, target, weight=1.0):
        """
        Add an edge that justifies (or refutes) `target` using `source`.
        The weight represents the strength of the justification, from
        -1 to 1.
        """

        return self.get_or_create_edge('justifies', source, target,
                                       {'weight': weight})

    def derive_normalized(self, source, target, weight=1.0):
        """
        Add edges indicating that one assertion is derived from another
        through normalization.

        Also adds a justification edge, which should have a positive
        weight.
        """

        assert weight > 0
        edge = self.get_or_create_edge('normalized', source, target)
        self.justify(source, target, weight)
        for node1, node2 in zip(self.get_args(source), self.get_args(target)):
            if not (node1 == node2):
                self.get_or_create_edge('normalized', source, target)
        return edge

    def delete_node(self, obj):
        """
        This function deletes nodes safely by checking their connections
        and confirming that they are superfluous for the network. It also
        deletes conjunctions that are reliant on the assumption that 
        sources are the only things that point to conjunctions

        args:
        obj -- a uri, id or node object that is the target of the deletion
        """

        node = self._any_to_node(obj)
        delete = True
        conj_list = []
        if node['type'] == 'source':
            for rel_node in node.relationships.outgoing():
                if rel_node['type'] == 'conjunction': conj_list.append(rel_node)
        else:
            for edge in node.relationships.incoming():
                if edge.start['type'] == 'assertion':
                    delete = False
                    break
        if delete:
            for edge in node.relationships(): edge.delete()
            for conjunction in conj_list: conjunction.delete()
            node.delete()
        else: assert False, "There are other nodes that are dependent on this node"

def get_graph():
    return ConceptNetGraph('http://tortoise.csc.media.mit.edu/db/data/')<|MERGE_RESOLUTION|>--- conflicted
+++ resolved
@@ -2,23 +2,6 @@
 from neo4jrestclient.client import GraphDatabase, Node
 import urllib
 import re
-import json
-
-def list_to_uri_piece(lst):
-    """
-    Encode a list in a format suitable for a URI, by representing it in a
-    form of JSON.
-    """
-    json_str = json.dumps(lst, ensure_ascii=False)
-    json_unicode = json_str.decode('utf-8')
-    return json_unicode.replace(u' ', u'')
-
-def uri_piece_to_list(uri):
-    """
-    Undo the effect of `list_to_uri_piece` by decoding the string from
-    JSON.
-    """
-    return json.loads(uri)
 
 LUCENE_UNSAFE = re.compile(r'([-+&|!(){}\[\]^"~*?\\: ])')
 def lucene_escape(text):
@@ -128,16 +111,10 @@
         rest -- relevant parts of uri needed as parameters
         properties -- properties for assertions
         """
-<<<<<<< HEAD
 
         rest = '/' + rest
         _,rel_uri,args_uris = rest.split('/_',2)
         arg_uris = args_uris.split('/_')
-=======
-        uri_parts = uri_piece_to_list(rest)
-        rel_uri = uri_parts[0]
-        arg_uris = uri_parts[1:]
->>>>>>> a41e5669
         args = []
         rel = self.get_or_create_node(rel_uri)
         for arg_uri in arg_uris:
@@ -238,16 +215,7 @@
 
     def make_assertion_uri(self, relation_uri, arg_uri_list):
         """creates assertion uri out of component uris"""
-<<<<<<< HEAD
         return normalize_uri('/assertion/_' + relation_uri + '/_' + '/_'.join(arg_uri_list))
-=======
-        return '/assertion/' + list_to_uri_piece([relation_uri] + arg_uri_list)
-
-    def make_list_uri(self, type, args):
-        """Creates any list-based uri out of component uris"""
-        arglist = list_to_uri_piece(args)
-        return '/%s/%s' % (type, arglist)
->>>>>>> a41e5669
 
     def get_node(self, uri):
         """
@@ -394,7 +362,7 @@
         conjuncts = [self._any_to_node(c) for c in conjuncts]
         uris = [c['uri'] for c in conjuncts]
         uris.sort()
-        uri = u"/conjunction/" + list_to_uri_piece(uris)
+        uri = u"/conjunction/+" + (u'/+'.join(uris))
         node = self.get_node(uri)
 
         # Do we want to use the _create_node machinery? It doesn't quite fit.
@@ -500,7 +468,7 @@
         if node['type'] == 'source':
             for rel_node in node.relationships.outgoing():
                 if rel_node['type'] == 'conjunction': conj_list.append(rel_node)
-        else:
+        elif node['type'] != 'conjunction':
             for edge in node.relationships.incoming():
                 if edge.start['type'] == 'assertion':
                     delete = False
