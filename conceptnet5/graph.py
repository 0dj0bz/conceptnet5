--- conflicted
+++ resolved
@@ -94,19 +94,10 @@
         """
         source = self._any_to_node(source)
         target = self._any_to_node(target)
-        edge = source.relationships.create(type, target, **props)
-        edge['nodes'] = '%d-%d' % (source.id, target.id)
-        return edge
-
-<<<<<<< HEAD
-=======
-        source = self._any_to_node(source)
-        target = self._any_to_node(target)
         edge = source.relationships.create(type, target, **properties)
         edge['nodes'] = '%d-%d' % (source.id, target.id)
         return edge
 
->>>>>>> 0d31924e
     def _create_assertion_from_components(self, uri, relation, args, properties):
         """
         A helper function used in creating assertions. Given that the
@@ -138,16 +129,9 @@
         rest -- relevant parts of uri needed as parameters
         properties -- properties for assertions
         """
-<<<<<<< HEAD
-
-        rest = '/' + rest
-        _,rel_uri,args_uris = rest.split('/_',2)
-        arg_uris = args_uris.split('/_')
-=======
         uri_parts = uri_piece_to_list(rest)
         rel_uri = uri_parts[0]
         arg_uris = uri_parts[1:]
->>>>>>> 0d31924e
         args = []
         rel = self.get_or_create_node(rel_uri)
         for arg_uri in arg_uris:
@@ -185,28 +169,7 @@
             score=0,
             **properties
         )
-<<<<<<< HEAD
     
-    def _create_assertion_from_components(self, uri, relation, args, properties):
-        """
-        A helper function used in creating assertions. Given that the 
-        relation and args have been found or created as nodes, use them to
-        create the assertion.
-        """
-        assertion = self.graph.node(   
-            type='assertion',
-            score=0,
-            uri=uri
-        )
-        self._create_edge("relation", assertion, relation)
-        for i in xrange(len(args)):
-            self._create_edge("arg", assertion, args[i], {'position': i+1})
-        for prop, value in properties.items():
-            assertion[prop] = value
-        return assertion
-=======
->>>>>>> 0d31924e
-
     def _create_frame_node(self, uri, rest, properties):
         """
         creates frame node,
@@ -224,10 +187,7 @@
             type='frame',
             name=name,
             language=language,
-<<<<<<< HEAD
             score=0,
-=======
->>>>>>> 0d31924e
             uri=uri,
             **properties
         )
@@ -274,16 +234,12 @@
 
     def make_assertion_uri(self, relation_uri, arg_uri_list):
         """creates assertion uri out of component uris"""
-<<<<<<< HEAD
-        return normalize_uri('/assertion/_' + relation_uri + '/_' + '/_'.join(arg_uri_list))
-=======
         return '/assertion/' + list_to_uri_piece([relation_uri] + arg_uri_list)
 
     def make_list_uri(self, type, args):
         """Creates any list-based uri out of component uris"""
         arglist = list_to_uri_piece(args)
         return '/%s/%s' % (type, arglist)
->>>>>>> 0d31924e
 
     def get_node(self, uri):
         """
@@ -408,7 +364,6 @@
         uri = self.make_assertion_uri(self._any_to_uri(relation),[self._any_to_uri(arg) for arg in args])
         return (self.get_node(uri) or 
         self._create_assertion_from_components(uri, _any_to_node(relation), [self._any_to_node(arg) for arg in args], properties))
-<<<<<<< HEAD
 
     def get_or_create_concept(self, language, name):
         """
@@ -419,20 +374,6 @@
         language -- language code ie. 'en'
         name -- name of concept ie. 'dog','fish' etc
         """
-
-=======
-
-    def get_or_create_concept(self, language, name):
-        """
-        finds or creates concept using the properties of the concept:
-        language and name. convenience function.
-
-        args:
-        language -- language code ie. 'en'
-        name -- name of concept ie. 'dog','fish' etc
-        """
-
->>>>>>> 0d31924e
         uri = "/concept/%s/%s" % (language, name)
         return self.get_node(uri) or self._create_node(uri,{})
 
@@ -487,7 +428,6 @@
         uri = "/concept/%s" % name
         return self.get_node(uri) or self._create_node(uri, {})
 
-<<<<<<< HEAD
     def get_or_create_source(self, source_list):
         """
         finds or creates source using a list of the source uri components.
@@ -501,8 +441,6 @@
         uri = self.normalize_uri("source/" + "/".join(source_list))
         return self.get_node(uri) or self._create_node(uri, {})
 
-=======
->>>>>>> 0d31924e
     def get_args(self, assertion):
         """
         Given an assertion, get its arguments as a list.
@@ -522,12 +460,7 @@
         The weight represents the strength of the justification, from
         -1 to 1.
         """
-<<<<<<< HEAD
         edge = self.get_or_create_edge('justifies', source, target,
-=======
-
-        return self.get_or_create_edge('justifies', source, target,
->>>>>>> 0d31924e
                                        {'weight': weight})
         self.recompute_score(target)
         return edge
