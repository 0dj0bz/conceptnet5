import pg8000
import time
import sys
import os
from conceptnet5.db import config
from conceptnet5.util import get_data_filename

_CONNECTIONS = {}


def get_db_connection(dbname=None, building=False):
    """
    Get a global connection to the ConceptNet PostgreSQL database.

    `dbname` specifies the name of the database in PostgreSQL.
    `building` specifies whether it's okay for the DB to not exist
    (set it to True at build time).
    """
    if not building and not os.access(get_data_filename('psql/done'), os.F_OK):
        raise IOError("The ConceptNet database has not been built.")
    if dbname is None:
        dbname = config.DB_NAME
    if dbname in _CONNECTIONS:
        return _CONNECTIONS[dbname]
    else:
        for attempt in range(10):
            try:
                _CONNECTIONS[dbname] = _get_db_connection_inner(dbname)
                return _CONNECTIONS[dbname]
            except pg8000.InterfaceError:
                if attempt == 0:
                    print(
                        "Database %r is not available, retrying for 10 seconds" % dbname,
                        file=sys.stderr
                    )
                time.sleep(1)
        raise IOError(
            "Couldn't connect to database %r" % dbname
        )


def _get_db_connection_inner(dbname):
<<<<<<< HEAD
    if not config.DB_PASSWORD:
        conn = pg8000.connect(
            user=config.DB_USERNAME,
            unix_sock=config.DB_SOCKET,
            database=dbname
        )
    else:
        conn = pg8000.connect(
            user=config.DB_USERNAME,
            password=config.DB_PASSWORD,
            host=config.DB_HOSTNAME,
            port=config.DB_PORT,
            database=dbname
        )

=======
    conn = pg8000.connect(
        user=config.DB_USERNAME,
        password=config.DB_PASSWORD or None,
        unix_sock=config.DB_SOCKET,
        database=dbname
    )
>>>>>>> 709d7574
    pg8000.paramstyle = 'named'
    return conn


def check_db_connection(dbname=None):
    """
    Raise an error early if we can't access the database. This is intended
    to be used at the start of the build script.

    The desired outcome is that we successfully make a connection (and then
    throw it away). If the DB is unavailable, this will raise an uncaught
    error.
    """
    if dbname is None:
        dbname = config.DB_NAME
    _get_db_connection_inner(dbname)
<|MERGE_RESOLUTION|>--- conflicted
+++ resolved
@@ -40,7 +40,6 @@
 
 
 def _get_db_connection_inner(dbname):
-<<<<<<< HEAD
     if not config.DB_PASSWORD:
         conn = pg8000.connect(
             user=config.DB_USERNAME,
@@ -56,14 +55,6 @@
             database=dbname
         )
 
-=======
-    conn = pg8000.connect(
-        user=config.DB_USERNAME,
-        password=config.DB_PASSWORD or None,
-        unix_sock=config.DB_SOCKET,
-        database=dbname
-    )
->>>>>>> 709d7574
     pg8000.paramstyle = 'named'
     return conn
 
