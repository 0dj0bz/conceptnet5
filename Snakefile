--- conflicted
+++ resolved
@@ -153,15 +153,9 @@
 
 rule clean:
     shell:
-<<<<<<< HEAD
         "for subdir in assertions assoc collated db edges morph psql tmp vectors stats; "
         "do echo Removing %(data)s/$subdir; "
         "rm -rf %(data)s/$subdir; done" % {'data': DATA}
-=======
-        "for subdir in assertions assoc collated db edges psql tmp vectors stats; "
-        "do echo Removing {DATA}/$subdir; "
-        "rm -rf {DATA}/$subdir; done"
->>>>>>> 1414015b
 
 rule test:
     input:
